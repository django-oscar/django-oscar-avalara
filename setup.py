#!/usr/bin/env python
# -*- coding: utf-8 -*-
from setuptools import setup, find_packages

setup(name='django-oscar-avalara',
      version='0.1.1',
      url='https://github.com/tangentlabs/django-oscar-avalara',
      author="Tangent Labs (part of Tangent Snowball)",
      author_email="oscar@tangentlabs.co.uk",
      description="Avalara integration for django-oscar",
      long_description=open('README.rst').read(),
      keywords="Taxes, Avalara",
      license='BSD',
      packages=find_packages(exclude=['sandbox*', 'tests*']),
      include_package_data=True,
      install_requires=[
<<<<<<< HEAD
          'django-oscar>=1.0',
=======
          'django-oscar>=0.6,<1.0',
>>>>>>> 3ff8bb33
          'requests',
          'purl>=0.8',
      ],
      # See http://pypi.python.org/pypi?%3Aaction=list_classifiers
      classifiers=[
          'Development Status :: 4 - Beta',
          'Environment :: Web Environment',
          'Framework :: Django',
          'Intended Audience :: Developers',
          'License :: OSI Approved :: BSD License',
          'Operating System :: Unix',
          'Programming Language :: Python']
      )<|MERGE_RESOLUTION|>--- conflicted
+++ resolved
@@ -14,11 +14,7 @@
       packages=find_packages(exclude=['sandbox*', 'tests*']),
       include_package_data=True,
       install_requires=[
-<<<<<<< HEAD
           'django-oscar>=1.0',
-=======
-          'django-oscar>=0.6,<1.0',
->>>>>>> 3ff8bb33
           'requests',
           'purl>=0.8',
       ],
